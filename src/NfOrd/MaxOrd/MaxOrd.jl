--- conflicted
+++ resolved
@@ -532,12 +532,7 @@
 ################################################################################
 
 @doc Markdown.doc"""
-<<<<<<< HEAD
     ring_of_multipliers(I::NfAbsOrdIdl) -> NfAbsOrd
-=======
-    ring_of_multipliers(I::NfAbsOrdIdl) -> NfOrd
->>>>>>> 0456ef13
-
 Computes the order $(I : I)$, which is the set of all $x \in K$
 with $xI \subseteq I$.
 """
