################################################################################
#
#    NfMaxOrd/Ideal.jl : Ideals of maximal orders in absolute number fields
#
# This file is part of Hecke.
#
# Copyright (c) 2015, 2016: Claus Fieker, Tommy Hofmann
# All rights reserved.
#
# Redistribution and use in source and binary forms, with or without
# modification, are permitted provided that the following conditions are met:
# * Redistributions of source code must retain the above copyright notice, this
#   list of conditions and the following disclaimer.
#
# * Redistributions in binary form must reproduce the above copyright notice,
#   this list of conditions and the following disclaimer in the documentation
#   and/or other materials provided with the distribution.
#
# THIS SOFTWARE IS PROVIDED BY THE COPYRIGHT HOLDERS AND CONTRIBUTORS "AS IS"
# AND ANY EXPRESS OR IMPLIED WARRANTIES, INCLUDING, BUT NOT LIMITED TO, THE
# IMPLIED WARRANTIES OF MERCHANTABILITY AND FITNESS FOR A PARTICULAR PURPOSE ARE
# DISCLAIMED. IN NO EVENT SHALL THE COPYRIGHT HOLDER OR CONTRIBUTORS BE LIABLE
# FOR ANY DIRECT, INDIRECT, INCIDENTAL, SPECIAL, EXEMPLARY, OR CONSEQUENTIAL
# DAMAGES (INCLUDING, BUT NOT LIMITED TO, PROCUREMENT OF SUBSTITUTE GOODS OR
# SERVICES; LOSS OF USE, DATA, OR PROFITS; OR BUSINESS INTERRUPTION) HOWEVER
# CAUSED AND ON ANY THEORY OF LIABILITY, WHETHER IN CONTRACT, STRICT LIABILITY,
# OR TORT (INCLUDING NEGLIGENCE OR OTHERWISE) ARISING IN ANY WAY OUT OF THE USE
# OF THIS SOFTWARE, EVEN IF ADVISED OF THE POSSIBILITY OF SUCH DAMAGE.
#
#
# (C) 2015, 2016 Tommy Hofmann
# (C) 2016, 2016 Claus Fieker
#
################################################################################

import Base.isprime

export IdealSet, valuation,prime_decomposition_type, prime_decomposition,
       prime_ideals_up_to, factor, divexact, isramified, anti_uniformizer,
       uniformizer

#################################################################################
#
#  Parent constructor
#
#################################################################################

function IdealSet(O::NfMaxOrd)
   return NfMaxOrdIdlSet(O)
end
 
elem_type(::Type{NfMaxOrdIdlSet}) = NfMaxOrdIdl

################################################################################
#
#  Construction
#  Field acess
#
################################################################################

order(S::NfMaxOrdIdlSet) = S.order

# a (bad) hash function
# - slow (due to basis)
# - unless basis is in HNF it si also non-unique
function hash(A::NfMaxOrdIdl)
  return hash(basis_mat(A))
end  
  
################################################################################
#
#  Parent object overloading and user friendly constructors
#
################################################################################

doc"""
***
    ideal(O::NfOrd, x::NfOrdElem) -> NfOrdIdl

> Creates the principal ideal $(x)$ of $\mathcal O$.
"""
function ideal(O::NfMaxOrd, x::NfOrdElem)
  return NfMaxOrdIdl(deepcopy(x))
end

doc"""
***
    ideal(O::NfMaxOrd, x::fmpz_mat, check::Bool = false) -> NfMaxOrdIdl

> Creates the ideal of $\mathcal O$ with basis matrix $x$. If check is set, then it is
> checked whether $x$ defines an ideal (expensive).
"""
function ideal(O::NfMaxOrd, x::fmpz_mat, check::Bool = false)
  check && error("Not yet implemented")
  return NfMaxOrdIdl(O, deepcopy(x))
end

doc"""
***
    ideal(O::NfMaxOrd, x::fmpz, y::NfOrdElem) -> NfMaxOrdIdl
  
> Creates the ideal $(x,y)$ of $\mathcal O$.
"""
function ideal(O::NfMaxOrd, x::fmpz, y::NfOrdElem)
  return NfMaxOrdIdl(deepcopy(x), deepcopy(y))
end

function ideal(O::NfMaxOrd, x::Int)
  return NfMaxOrdIdl(O, x)
end

function ideal(O::NfMaxOrd, x::fmpz)
  return NfMaxOrdIdl(O, x)
end

function ideal(O::NfMaxOrd)
  return NfMaxOrdIdl(O)
end

function (S::NfMaxOrdIdlSet)()
   return NfMaxOrdIdl(order(S))
end

################################################################################
#
#  Copy
#
################################################################################

function copy(i::NfMaxOrdIdl)
  return i
end

################################################################################
#
#  Number field
#
################################################################################

doc"""
***
    nf(x::NfMaxOrdIdl) -> AnticNumberField

> Returns the number field, of which $x$ is an integral ideal.
"""
nf(x::NfMaxOrdIdl) = nf(order(x))

################################################################################
#
#  String I/O
#
################################################################################

function show(io::IO, S::NfMaxOrdIdlSet)
   print(io, "Set of ideals of ")
   print(io, order(S))
end

function show(io::IO, id::NfMaxOrdIdl)
  if has_2_elem(id)
    print(io, "<", id.gen_one, ", ", id.gen_two, ">" )
  else
    print(io, "<no 2-elts present>");
  end
  if has_norm(id)
    print(io, "\nNorm: ", id.norm);
  end
  if has_minimum(id)
    print(io, "\nMinimum: ", id.minimum);
  end
  if isdefined(id, :princ_gen)
    print(io, "\nprincipal generator ", id.princ_gen)
  end
   if isdefined(id, :basis_mat)
     print(io, "\nbasis_mat \n", id.basis_mat)
   end
  if isdefined(id, :gens_normal)
    print(io, "\ntwo normal wrt: ", id.gens_normal)
  end
end

################################################################################
#
#  Basic invariants
#
################################################################################

doc"""
***
    norm(A::NfMaxOrdIdl) -> fmpz

> Returns the norm of $A$, that is, the cardinality of $\mathcal O/A$, where
> $\mathcal O$ is the order of $A$.
"""
function norm(A::NfMaxOrdIdl)
  if isdefined(A, :norm)
    return A.norm
  end
  if has_2_elem(A) && A.gens_weakly_normal == 1
    A.norm = gcd(norm(order(A)(A.gen_one)), norm(A.gen_two))
    return A.norm
  end

  if isdefined(A, :princ_gen)
    A.norm = abs(norm(A.princ_gen))
  else
    A.norm = abs(det(basis_mat(A)))
  end
  return A.norm
end

################################################################################
#
#  Minimum
#
################################################################################

doc"""
***
    minimum(A::NfMaxOrdIdl) -> fmpz

> Returns the smallest positive element in $A \cap \mathbf Z$.
"""
function minimum(A::NfMaxOrdIdl)
  if has_minimum(A) 
    return A.minimum
  end

  if isdefined(A, :princ_gen)
    b = A.princ_gen.elem_in_nf
    if iszero(b)
      A.minimum = fmpz(0)
      A.iszero = 1
    else
      bi = inv(b)
      A.minimum =  den(bi, order(A))
    end
    return deepcopy(A.minimum)
  end

  if has_weakly_normal(A)
    K = A.parent.order.nf
    d = den(inv(K(A.gen_two)), A.parent.order)
    d = gcd(d, ZZ(A.gen_one))
    A.minimum = d
    return d
  end

  A.minimum = basis_mat(A)[1,1]
  return fmpz(A.minimum)
end 

################################################################################
#
#  Predicates
#
################################################################################

doc"""
***
    isprime_known(A::NfMaxOrdIdl) -> Bool

> Returns whether $A$ knows if it is prime.
"""
function isprime_known(A::NfMaxOrdIdl)
  return A.is_prime != 0
end

doc"""
***
    isprime(A::NfMaxOrdIdl) -> Bool

> Returns whether $A$ is a prime ideal.
"""
function isprime(A::NfMaxOrdIdl)
  if isprime_known(A)
    return A.is_prime == 1
  elseif minimum(A) == 0
    A.is_prime = 2
    return false
  end
  fac = factor(A)
  if length(fac) == 1 && collect(values(fac))[1] == 1
    A.is_prime = 1
    return true
  else
    A.is_prime = 2
    return false
  end
end

doc"""
***
    has_2_elem(A::NfMaxOrdIdl) -> Bool

> Returns whether $A$ is generated by two elements.
"""
function has_2_elem(A::NfMaxOrdIdl)
  return isdefined(A, :gen_two)
end

doc"""
***
    has_minimum(A::NfMaxOrdIdl) -> Bool

> Returns whether $A$ knows its mininum.
"""
function has_minimum(A::NfMaxOrdIdl)
  return isdefined(A, :minimum)
end

doc"""
***
    has_norm(A::NfMaxOrdIdl) -> Bool

> Returns whether $A$ knows its norm.
"""
function has_norm(A::NfMaxOrdIdl)
  return isdefined(A, :norm)
end

doc"""
***
    has_basis_mat(A::NfMaxOrdIdl) -> Bool

> Returns whether $A$ knows its basis matrix.
"""
function has_basis_mat(A::NfMaxOrdIdl)
  return isdefined(A, :basis_mat)
end

doc"""
***
    has_weakly_normal(A::NfMaxOrdIdl) -> Bool

> Returns whether $A$ has weakly normal two element generators.
""" 
function has_weakly_normal(A::NfMaxOrdIdl)
  return (isdefined(A, :gens_weakly_normal) &&
        A.gens_weakly_normal == true) || has_2_elem_normal(A)
end

doc"""
***
    has_2_elem_normal(A::NfMaxOrdIdl) -> Bool
    
> Returns whether $A$ has normal two element generators.
"""
function has_2_elem_normal(A::NfMaxOrdIdl)
  #the one ideal <1, ?> is automatomatically normal>
  return isdefined(A, :gens_normal) && (A.gen_one == 1 || A.gens_normal > 1)
end

# check if gen_one,gen_two is a P(gen_one)-normal presentation
# see Pohst-Zassenhaus p. 404
function defines_2_normal(A::NfMaxOrdIdl)
  m = A.gen_one
  gen = A.gen_two
  mg = den(inv(gen), order(A))
  # the minimum of ideal generated by g
  g = gcd(m,mg)
  return gcd(m, div(m,g)) == 1
end


doc"""
***
    isone(A::NfMaxOrdIdl) -> Bool
    isunit(A::NfMaxOrdIdl) -> Bool

> Tests if $A$ is the trivial ideal generated by $1$.
"""
function isone(I::NfMaxOrdIdl)
  return isone(minimum(I))
end

function isunit(I::NfMaxOrdIdl)
  return isunit(minimum(I))
end
################################################################################
#
#  Multplication
#
################################################################################

# using the 2-normal representation
function prod_via_2_elem_normal(a::NfMaxOrdIdl, b::NfMaxOrdIdl)
  @hassert :NfMaxOrd 1 has_2_elem_normal(a)
  @hassert :NfMaxOrd 1 has_2_elem_normal(b)
  O = order(a)
  a1 = a.gen_one
  b1 = b.gen_one
  m = lcm(a1, b1)
  e, f = ppio(m, a1)
  if f == 1
    a2 = a.gen_two
  else
    g, x, y = gcdx(f, a1^2) # we need to become normal at m, we are normal at a
                            # higher powers in a are fine
                            # CRT: the 2nd gen of a needs to stay the same at a
                            # and should be  1 at f
    a2 = a.gen_two*f*x + y*a1^2
                            # now (a1, a2) should be m-normal for a
  end

  e, f = ppio(m, b1)
  if f == 1
    b2 = b.gen_two
  else
    g, x, y = gcdx(f, b1^2)
    b2 = b.gen_two*f*x + y*b1^2
  end
  C = ideal(O, a1*b1, a2*b2)
  C.norm = norm(a) * norm(b)
#  
#CF: too expensive, need norm_mod to compute the norm only modulo...
#
#  if C.norm != gcd(C.gen_one^degree(O), ZZ(norm(C.gen_two)))
#    println("a:", a)
#    println("b:", b)
#    println("C:", C)
#    @hassert :NfMaxOrd 1 gcd(a1^degree(O), norm(a2)) == norm(a)
#    @hassert :NfMaxOrd 1 gcd(b1^degree(O), norm(b2)) == norm(b)
##    assert(false)
#  end

  if has_minimum(a) && has_minimum(b) && gcd(minimum(a), minimum(b)) == 1 
    C.minimum = minimum(a) * minimum(b) # otherwise, I don't know the
                                        # correct value
  end

  C.gens_normal = m
  C.gens_weakly_normal = true #for the 1-ideal: it will not be normal...

  return C
end

# using the 2-weak-normal representation
function prod_via_2_elem_weakly(a::NfMaxOrdIdl, b::NfMaxOrdIdl)
  @hassert :NfMaxOrd 1 has_2_elem(a)
  @hassert :NfMaxOrd 1 has_2_elem(b)

  O = order(a)
  K = nf(O)
  bas = basis(O)
  n = degree(O)

  norm_c = norm(a) * norm(b)        # we ARE in the maximal order case
  norm_int_c = norm_c
  mod_c = fmpz(1)
  
  if has_minimum(a) 
    mod_c *= minimum(a)
  else
    mod_c *= norm(a)
  end

  if has_minimum(b) 
    mod_c *= minimum(b)
  else
    mod_c *= norm(b)
  end
  
  # Is this a good idea? Bad magic constants

  if mod_c > 250
    r = -500:500  # should still have enough elements...
  else
    r = -Int(div(mod_c, 2)):Int(div(mod_c, 2))
  end

  @vprint :NfMaxOrd 1 "a: $a \nb: $b"
  @vprint :NfMaxOrd 1 "using basis: $bas"

  gen = O()
  gen2 = O()
  t = O()
  s = O()
  u = O()

  cnt = 0
  while true
    cnt += 1
    rand!(t, O, r) # Nemo.rand_into!(bas, r, t)
    r2 = rand(r)
    rand!(s, O, r) # Nemo.rand_into!(bas, r, s)
    r4 = rand(r)
    mul!(t, t, a.gen_two)      # Nemo.mult_into!(t, a.gen_two, t)
    add!(t, t, r2*a.gen_one)   # Nemo.add_into!(t, r2*a.gen_one, t)
    mul!(s, s, b.gen_two)      # Nemo.mult_into!(s, b.gen_two, s)
    add!(s, s, r4*b.gen_one)   # Nemo.add_into!(s, r4*b.gen_one, s)
    mul!(u, s, t)              # Nemo.mult_into!(s, t, u)
    add!(gen, u, gen)          # Nemo.add_into!(u, gen, gen)
#    gen2 += (r1*K(a.gen_two) + r2*a.gen_one) *
#           (r3*K(b.gen_two) + r4*b.gen_one)
    gen = mod(gen, mod_c^2)    # = element_reduce_mod(gen, O, ZZ(mod_c)^2)

    if gcd(norm(gen), norm_int_c^2) == norm_int_c # should be ^n, but for
                                                  # the test ^2 is sufficient
      break
    end
  end

  @vprint :NfMaxOrd 1 "prod_via_2_elem: used $cnt tries\n"

  c = ideal(O, norm_int_c, gen)

  c.norm = norm_c

  if has_minimum(a) && has_minimum(b) && gcd(minimum(a), minimum(b)) == 1 
    c.minimum = minimum(a) * minimum(b)
                    # otherwise, I don't know the correct value
  end

  c.gens_weakly_normal = 1

  return c
end

# dispatching 
doc"""
***
  *(x::NfMaxIdl, y::NfOrdIdl)
    
> Returns the ideal x*y.
"""
function *(x::NfMaxOrdIdl, y::NfMaxOrdIdl)
  if x.iszero == 1 || y.iszero == 1
    z = ideal(order(x), zero(MatrixSpace(FlintZZ, degree(order(x)), degree(order(x)))))
    z.iszero = 1
    return z
  end
  if has_2_elem_normal(x) && has_2_elem_normal(y)
    return prod_via_2_elem_normal(x, y)
  end
  if has_2_elem(x) && has_2_elem(y)
    return prod_via_2_elem_weakly(x, y)
  end
  # Fall back to the generic algorithm _mul(::NfOrdIdl, ::NfOrdIdl)
  # Could also use invoke
  return _mul(x, y)
end

################################################################################
#
#  Addition
#
################################################################################

# Falls back to generic case +(::NfOrd, ::NfOrd)
#for ideals in the maximal order, the gcd is well defined...

doc"""
***
  gcd(A::NfMaxOrdIdl, B::NfMaxOrdIdl) -> NfMaxOrdIdl
> The gcd or sum (A+B).
"""
function gcd(A::NfMaxOrdIdl, B::NfMaxOrdIdl)
  return A+B
end

function gcd_into!(A::NfMaxOrdIdl, B::NfMaxOrdIdl, C::NfMaxOrdIdl)
  return C+B
end

#TODO: write a ppio versino that allows for p-powers as well
doc"""
***
  gcd(A::NfMaxOrdIdl, p::fmpz) -> NfMaxOrdIdl
> The gcd or sum (A+ pO).
"""
function gcd(A::NfMaxOrdIdl, p::fmpz)
  if isdefined(A, :minimum)
    if gcd(A.minimum, p) == 1
      return ideal(order(A), fmpz(1))
    end
  end
  if isdefined(A, :norm)
    if gcd(A.norm, p) == 1
      return ideal(order(A), fmpz(1))
    end
  end
  if Hecke.has_2_elem(A)
    g = gcd(A.gen_one, p)
    @assert !isone(g)
    return ideal(order(A), g, A.gen_two)
  else
    @assert isdefined(A, :basis_mat)
    return A + ideal(order(A), p)
  end
end

################################################################################
#
#  Intersection
#
################################################################################

# Falls back to generic algorithm intersection(::NfOrdIdl, ::NfOrdIdl)

################################################################################
#
#  Ad hoc multiplication
#
################################################################################

# multiplication by fmpz, using two normal presentation
function prod_by_int_2_elem_normal(A::NfMaxOrdIdl, a::fmpz)
  @assert has_2_elem(A) && has_2_elem_normal(A)

  # <a,a> is a a-normal presentation
  # we need to have a common presentation for A and a though

  m = lcm(a, A.gen_one)

  e, f = ppio(m, A.gen_one)
  if f == 1
    a2 = A.gen_two
  else
    g, x, y = gcdx(f, A.gen_one^2)
                           # we need to become normal at m, we are normal at a
                           # higher powers in a are fine
                           # CRT: the 2nd gen of a needs to stay the same at a
                           # and should be  1 at f
    assert(g==1)                       
    a2 = A.gen_two*f*x + y*A.gen_one^2 # now (a1, a2) should be m-normal for a
  end

  B = NfMaxOrdIdl(A.gen_one*a, a2*a)
  B.gens_normal = m

  if has_minimum(A)
    B.minimum = A.minimum * a
  end

  if has_norm(A)
    B.norm = A.norm * a^degree(A.parent.order)
  end

  @assert has_2_elem(B) && has_2_elem_normal(B)
  return B
end

function prod_by_int_2_elem(A::NfMaxOrdIdl, a::fmpz)
  @assert has_2_elem(A)

  B = NfMaxOrdIdl(A.gen_one*a, A.gen_two*a)
  B.gens_normal = A.gens_normal

  if has_minimum(A)
    B.minimum = A.minimum * a
  end

  if has_norm(A)
    B.norm = A.norm * a^degree(A.parent.order)
  end

  @assert has_2_elem(B)
  return B
end


doc"""
***
    *(x::NfOrdIdl, y::fmpz) -> NfOrdIdl

> Returns the ideal $x \cdot y$.
"""
function *(x::NfMaxOrdIdl, y::fmpz)
  if y == 1 || y == -1 
    return x
  end

  if has_2_elem(x) 
    if has_2_elem_normal(x)
      return prod_by_int_2_elem_normal(x,y)
    else
      return prod_by_int_2_elem(x,y)
    end  
  else
    return x*ideal(order(x), y)
  end
end

*(x::fmpz, y::NfMaxOrdIdl) = y * x

doc"""
***
    *(x::NfOrdIdl, y::Integer) -> NfOrdIdl

> Returns the ideal $x \cdot y$.
"""
*(x::NfMaxOrdIdl, y::Integer) = x * fmpz(y)

*(x::Integer, y::NfMaxOrdIdl) = y * x

# The case ideal * element is missing

###########################################################################################
#
#  2-element normal presentation
#
###########################################################################################

# The following makes sure that A has a weakly normal presentation
# Recall that (x,y) are a weakly normal presentation for A
# if and only if norm(A) = gcd(norm(x), norm(y))
#
# Maybe we should allow an optional paramter (an fmpz),
# which should be the first generator.
# So far, the algorithm just samples (lifts of) random elements of A/m^2,
# where m is the minimum of A.

function _assure_weakly_normal_presentation(A::NfMaxOrdIdl)
  if has_2_elem(A) && has_weakly_normal(A)
    return
  end

  if isdefined(A, :princ_gen)
    x = A.princ_gen
    b = x.elem_in_nf

    bi = inv(b)

    A.gen_one = den(bi, order(A))
    A.minimum = A.gen_one
    A.gen_two = x
    A.norm = abs(num(norm(b)))
    @hassert :NfMaxOrd 1 gcd(A.gen_one^degree(order(A)),
                    ZZ(norm(A.gen_two))) == A.norm

    if A.gen_one == 1
      A.gens_normal = 2*A.gen_one
    else
      A.gens_normal = A.gen_one
    end
    A.gens_weakly_normal = 1
    return nothing
  end

  @hassert :NfMaxOrd 1 has_basis_mat(A)

  O = order(A)

  # Because of the interesting choice for the HNF,
  # we don't know the minimum (although we have a basis matrix)
  # Thanks flint!

  minimum(A)

  @hassert :NfMaxOrd 1 has_minimum(A)

  M = MatrixSpace(FlintZZ, 1, degree(O))

  Amin2 = minimum(A)^2
  Amind = minimum(A)^degree(O)

  B = Array{fmpz}(degree(O))

  gen = O()

  r = -Amin2:Amin2

  m = M()

  cnt = 0
  while true
    cnt += 1

    if cnt > 1000
      println("Having a hard time find weak generators for $A")
    end

    rand!(B, r)

    # Put the entries of B into the (1 x d)-Matrix m
    for i in 1:degree(O)
      s = ccall((:fmpz_mat_entry, :libflint), Ptr{fmpz}, (Ptr{fmpz_mat}, Int, Int), &m, 0, i - 1)
      ccall((:fmpz_set, :libflint), Void, (Ptr{fmpz}, Ptr{fmpz}), s, &B[i])
    end

    if iszero(m) 
      continue
    end

    mul!(m, m, basis_mat(A))
    Q = num(basis_mat(O))
    d = den(basis_mat(O))
    mul!(m, m, Q)
    gen = elem_from_mat_row(nf(O), m, 1, d)
    # the following should be done inplace
    #gen = dot(reshape(Array(mm), degree(O)), basis(O))
    if norm(A) == gcd(Amind, num(norm(gen)))
      A.gen_one = minimum(A)
      A.gen_two = O(gen, false)
      A.gens_weakly_normal = 1
      return nothing
    end
  end
end

function assure_2_normal(A::NfMaxOrdIdl)
  if has_2_elem(A) && has_2_elem_normal(A)
    return
  end 
  O = A.parent.order
  K = nf(O)
  n = degree(K)

  if norm(A) == 1
    A.gen_one = fmpz(1)
    A.gen_two = one(O)
    A.gens_normal = fmpz(1)
    return
  end

  if has_2_elem(A)  && has_weakly_normal(A)
    m = minimum(A)
    bas = basis(O)
    # Magic constants
    if m > 1000 
      r = -500:500
    else
      r = -div(Int(m)+1,2):div(Int(m)+1,2)
    end
    #gen = K()
    #s = K()
    gen = zero(O)
    s = O()
    cnt = 0
    while true
      cnt += 1
      if cnt > 1000
        error("Having a hard time making generators normal for $A")
      end
      #Nemo.rand_into!(bas, r, s)
      rand!(s, O, r)
      #Nemo.mult_into!(s, A.gen_two, s)
      mul!(s, s, A.gen_two)
      #Nemo.add_into!(gen, rand(r)*A.gen_one, gen)
      add!(gen, rand(r)*A.gen_one, gen)
      #Nemo.add_into!(gen, s, gen)
      add!(gen, s, gen)
#      gen += rand(r)*A.gen_one + rand(bas, r)*A.gen_two
      #gen = element_reduce_mod(gen, O, m^2)
      gen = mod(gen, m^2)

      if iszero(gen)
        continue
      end

      mg = den(inv(elem_in_nf(gen)), O) # the minimum of <gen>
      g = gcd(m, mg)
      if gcd(m, div(mg, g)) == 1 
        if gcd(m^n, norm(gen)) != norm(A)
          @vprint :NfMaxOrd 2 "\n\noffending ideal $A \ngen is $gen\nWrong ideal\n"
          cnt += 10
          continue
        end
        break
      end
    end
    @vprint :NfMaxOrd 2 "used $cnt attempts\n"
    A.gen_one = m
    A.gen_two = gen
    A.gens_normal = m
    return
  end
  error("not implemented yet...")
end

###########################################################################################
#
#  Inverse
#
###########################################################################################

doc"""
***
    inv(A::NfMaxOrdIdl) -> NfMaxOrdFracIdl

> Computes the inverse of A, that is, the fractional ideal $B$ such that
> $AB = \mathcal O_K$.
"""
function inv(A::NfMaxOrdIdl) 
  if has_2_elem(A) && has_weakly_normal(A)
    assure_2_normal(A)
    O = order(A)
    alpha = inv(elem_in_nf(A.gen_two))
    d = den(alpha, O)
    m = A.gen_one
    g = gcd(m, d)
    while g > 1
      d = div(d, g)
      g = gcd(m, d)
    end
    Ai = parent(A)()
    dn = den(d*alpha, O)
    Ai.gen_one = dn 
    Ai.gen_two = O(d*alpha*dn, false)
    temp = dn^degree(A.parent.order)//norm(A)
    @hassert :NfMaxOrd 1 den(temp) == 1
    Ai.norm = num(temp)
    Ai.gens_normal = A.gens_normal
    return NfMaxOrdFracIdl(Ai, dn)
  else
    # I don't know if this is a good idea
    _assure_weakly_normal_presentation(A)
    assure_2_normal(A)
    return inv(A)
  end
  error("Not implemented yet")
end

###########################################################################################
#
#   Basis
#
###########################################################################################

doc"""
***
  has_basis(A::NfMaxOrdIdl) -> Bool

    Returns wether A has a basis already computed.

"""
function has_basis(A::NfMaxOrdIdl)
  return isdefined(A, :basis)
end

doc"""
***
  basis(A::NfOrdIdl) -> Array{NfOrdElem, 1}

> Returns the basis of A
"""
function basis(A::NfMaxOrdIdl)
  if isdefined(A, :basis)
    return A.basis
  else
    O = order(A)
    M = basis_mat(A)
    B = Array{NfOrdElem}(degree(O))
    y = O()
    for i in 1:degree(O)
      z = O()
      for k in 1:degree(O)
        mul!(y, M[i,k], basis(O)[k])
        add!(z, z, y)
      end
      B[i] = z
    end
    A.basis = B
    return A.basis
  end
end
    
function basis_mat_prime_deg_1(A::NfMaxOrdIdl)
  @assert A.is_prime == 1
  @assert A.minimum == A.norm
  O = order(A)
  n = degree(O)
  b = MatrixSpace(ZZ, n, n)(1)

  K, mK = ResidueField(O, A)
  bas = basis(O)
  if isone(bas[1])
    b[1,1] = A.minimum
  else
    b[1,1] = fmpz(coeff(mK(-bas[1]), 0))
  end
  for i=2:n
    b[i,1] = fmpz(coeff(mK(-bas[i]), 0))
  end
  return b
end

doc"""
***
  basis_mat(A::NfOrdIdl) -> fmpz_mat

> Returns the basis matrix of $A$.
""" 
function basis_mat(A::NfMaxOrdIdl)
  if isdefined(A, :basis_mat)
    return A.basis_mat
  end

  if isdefined(A, :is_prime) && A.is_prime == 1 && A.norm == A.minimum
    A.basis_mat = basis_mat_prime_deg_1(A)
    return A.basis_mat
  else
#    println("bas mat of $A")
  end

  if isdefined(A, :princ_gen)
    m = representation_mat(A.princ_gen)
    A.basis_mat = _hnf_modular_eldiv(m, minimum(A), :lowerleft)
    return A.basis_mat
  end

  @hassert :NfMaxOrd 1 has_2_elem(A)
  K = nf(order(A))
  n = degree(K)
#  T = MatrixSpace(FlintZZ, n, n)::Nemo.FmpzMatSpace
#  c = vcat(T(A.gen_one)::fmpz_mat, representation_mat(A.gen_two)::fmpz_mat)::fmpz_mat
  #c = modular_hnf(A.gen_one, representation_mat(A.gen_two), :lowerleft)
  c = _hnf_modular_eldiv(representation_mat(A.gen_two), A.gen_one, :lowerleft)
#  c = sub(c, n + 1:2*n, 1:n)
  A.basis_mat = c
  return c::fmpz_mat
end

doc"""
***
    basis_mat_inv(A::NfOrdIdl) -> FakeFmpqMat

> Returns the inverse of the basis matrix of $A$.
""" 
function basis_mat_inv(A::NfMaxOrdIdl)
  if isdefined(A, :basis_mat_inv)
    return A.basis_mat_inv
  else
    A.basis_mat_inv = FakeFmpqMat(pseudo_inv(basis_mat(A)))
    return A.basis_mat_inv
  end
end

###########################################################################################
#
#  Simplification
#
###########################################################################################
#CF: missing a function to compute the gcd(...) for the minimum 
#    without 1st computing the complete inv

function simplify(A::NfMaxOrdIdl)
  if has_2_elem(A) && has_weakly_normal(A)
    #if maximum(element_to_sequence(A.gen_two)) > A.gen_one^2
    #  A.gen_two = element_reduce_mod(A.gen_two, A.parent.order, A.gen_one^2)
    #end
    if A.gen_one == 1 # || test other things to avoid the 1 ideal
      return A
    end
    A.minimum = gcd(A.gen_one, den(inv(A.gen_two.elem_in_nf), A.parent.order)) 
    A.gen_one = A.minimum
    n = gcd(A.gen_one^degree(A.parent.order), ZZ(norm(A.gen_two)))
    if isdefined(A, :norm)
    end
    A.norm = n
    A.gen_two = mod(A.gen_two, A.gen_one^2)
    return A
  end
end

################################################################################
#
#  Valuation
#
################################################################################

# CF:
# Classical algorithm of Cohen, but take a valuation element with smaller (?)
# coefficients. Core idea is that the valuation elementt is, originally, den*gen_two(p)^-1
# where gen_two(p) is "small". Actually, we don't care about gen_two, we
# need gen_two^-1 to be small, hence this version.
function val_func_no_index(p::NfMaxOrdIdl)
  P = p.gen_one
  K = nf(order(p))
  pi = inv(p)
  d = den(K(pi.num.gen_two))
  @assert gcd(d, P) == 1
  e = K(pi.num.gen_two)*d
  M = MatrixSpace(ZZ, 1, degree(K))()
  elem_to_mat_row!(M, 1, d, e)
  @assert d == 1
  P2 = P^2
  P22 = div(P2, 2)
  for i=1:degree(K)
    x = M[1,i] % P2
    if x>P22
      x -= P2
    end
    M[1,i] = x
  end
  e = elem_from_mat_row(K, M, 1, P)
  # e is still a valuation element, but with smaller coefficients.
  return function(x::nf_elem)
    v = 0
    d = den(x)
    x = x*e
    while den(x) % P != 0
      v += 1
      mul!(x, x, e)
    end
    return v-valuation(d, P)*p.splitting_type[1]
  end
end

# CF:
# The idea is that valuations are mostly small, eg. in the class group
# algorithm. So this version computes the completion and the embedding into it
# at small precision and can thus compute (small) valuation at the effective
# cost of an mod(nmod_poly, nmod_poly) operation.
# Isn't it nice?
function val_func_no_index_small(p::NfMaxOrdIdl)
  P = p.gen_one
  @assert P <= typemax(UInt)
  K = nf(order(p))
  Rx = PolynomialRing(ResidueRing(FlintZZ, P))[1]
  Zx = PolynomialRing(FlintZZ)[1]
  g = Rx(p.gen_two.elem_in_nf)
  f = Rx(K.pol)
  g = gcd!(g, g, f)
  g = lift(Zx, g)
  k = flog(fmpz(typemax(UInt)), P)
  g = hensel_lift(Zx(K.pol), g, P, k)
  Sx = PolynomialRing(ResidueRing(FlintZZ, UInt(P)^k))[1]
  g = Sx(g)
  h = Sx()
  return function(x::nf_elem)
    d = den(x)
    nf_elem_to_nmod_poly_no_den!(h, x) # ignores the denominator
    h = rem!(h, h, g)      
    c = lift(FlintZZ, coeff(h, 0))
    v = c==0 ? typemax(Int) : valuation(c, P)
    for i=1:degree(h)
      c = lift(FlintZZ, coeff(h, i))
      v = min(v, c==0 ? typemax(Int) : valuation(c, P))
    end
    return v-valuation(d, P)
  end
end

function val_func_index(p::NfMaxOrdIdl)
  # We are in the index divisor case. In larger examples, a lot of
  # time is spent computing denominators of order elements.
  # By using the representation matrix to multiply, we can stay in the order
  # and still be fast (faster even than in field).

  pi = inv(p)
  M = representation_mat(pi.num.gen_two)
  O = order(p)
  P = p.gen_one
  return function(x::nf_elem)
    v = 0
    d = den(x, O)
    x *= d
    x_mat = MatrixSpace(FlintZZ, 1, degree(O))(elem_in_basis(O(x)))
    Nemo.mul!(x_mat, x_mat, M)
    while gcd(content(x_mat), P) == P  # should divide and test in place
      divexact!(x_mat, x_mat, P)
      Nemo.mul!(x_mat, x_mat, M)
      v += 1
    end
    return v-valuation(d, P)*p.splitting_type[1]
  end
end

doc"""
***
    valuation(a::nf_elem, p::NfMaxOrdIdl) -> fmpz
    valuation(a::NfOrdElem, p::NfMaxOrdIdl) -> fmpz
    valuation(a::fmpz, p::NfMaxOrdIdl) -> fmpz

> Computes the $\mathfrak p$-adic valuation of $a$, that is, the largest $i$
> such that $a$ is contained in $\mathfrak p^i$.
"""
function valuation(a::nf_elem, p::NfMaxOrdIdl)
  @hassert :NfMaxOrd 0 !iszero(a)
  #assert(a !=0) # can't handle infinity yet
  if isdefined(p, :valuation)
    return p.valuation(a)
  end
  O = order(p)
  P = p.gen_one

  if p.splitting_type[1]*p.splitting_type[2] == degree(O)
    p.valuation = function(a::nf_elem)
      return divexact(valuation(norm(a), P)[1], p.splitting_type[2])
    end
  elseif mod(index(O),P) != 0 && p.splitting_type[1] == 1
    if p.gen_one <= typemax(UInt)
      f1 = val_func_no_index_small(p)
      f2 = val_func_no_index(p)
      p.valuation = function(x::nf_elem)
        v = f1(x)
        if v > 100  # can happen ONLY if the precision in the .._small function
                    # was too small.
          return f2(x)
        else 
          return v
        end
      end
    else
      return val_func_no_index(p)
    end
  else
    p.valuation = val_func_index(p)
  end

  return p.valuation(a)
end

doc"""
***
    valuation(a::nf_elem, p::NfMaxOrdIdl) -> fmpz
    valuation(a::NfOrdElem, p::NfMaxOrdIdl) -> fmpz
    valuation(a::fmpz, p::NfMaxOrdIdl) -> fmpz

> Computes the $\mathfrak p$-adic valuation of $a$, that is, the largest $i$
> such that $a$ is contained in $\mathfrak p^i$.
"""
valuation(a::NfOrdElem{NfMaxOrd}, p::NfMaxOrdIdl) = valuation(a.elem_in_nf, p)

doc"""
***
    valuation(a::nf_elem, p::NfMaxOrdIdl) -> fmpz
    valuation(a::NfOrdElem, p::NfMaxOrdIdl) -> fmpz
    valuation(a::fmpz, p::NfMaxOrdIdl) -> fmpz

> Computes the $\mathfrak p$-adic valuation of $a$, that is, the largest $i$
> such that $a$ is contained in $\mathfrak p^i$.
"""
function valuation(a::fmpz, p::NfMaxOrdIdl)
  P = p.gen_one
  @assert p.splitting_type[1] != 0
  return valuation(a, P)* p.splitting_type[1]
end

doc"""
***
    valuation(A::NfMaxOrdIdl, p::NfMaxOrdIdl) -> fmpz

> Computes the $\mathfrak p$-adic valuation of $A$, that is, the largest $i$
> such that $A$ is contained in $\mathfrak p^i$.
"""
function valuation(A::NfMaxOrdIdl, p::NfMaxOrdIdl)
<<<<<<< HEAD
  if has_2_elem(A) 
    return min(valuation(A.gen_one, p), valuation(elem_in_nf(A.gen_two), p))
  end
  error("not implemented yet")
=======
  _assure_weakly_normal_presentation(A) 
  return min(valuation(A.gen_one, p), valuation(elem_in_nf(A.gen_two), p))
>>>>>>> 41209300
end

################################################################################
#
#  Comparison
#
################################################################################


# At the moment ==(A::NfMaxOrdIdl, B::NfMaxOrdIdl)
# falls back to ==(A::NfOrdIdl, B::NfOrdIdl)

################################################################################
#
#  Prime ideals
#
################################################################################

doc"""
***
    isramified(O::NfMaxOrd, p::Int) -> Bool

> Returns whether the integer $p$ is ramified in $\mathcal O$.
> It is assumed that $p$ is prime.
"""
function isramified(O::NfMaxOrd, p::Int)
  lp = prime_decomposition(O, p)
  for P in lp
    if P[2] > 1
      return true
    end
  end
  return false
end

doc"""
***
    degree(P::NfMaxOrdIdl) -> Int
> The inertia degree of the prime-ideal $P$.
"""
function degree(A::NfMaxOrdIdl)
  @assert isprime(A)
  return A.splitting_type[2]
end

doc"""
***
    ramification_index(P::NfMaxOrdIdl) -> Int
> The ramification index of the prime-ideal $P$.
"""
function ramification_index(A::NfMaxOrdIdl)
  @assert isprime(A)
  return A.splitting_type[1]
end

doc"""
***
    splitting_type(P::NfMaxOrdIdl) -> Int, Int
> The ramification index and inertia degree of the prime ideal $P$.
> First value is the ramificatio index, the second the degree of $P$.
"""
function splitting_type(A::NfMaxOrdIdl)
  @assert isprime(A)
  return A.splitting_type
end

################################################################################
#
#  Prime decomposition
#
################################################################################

##TODO: make fmpz-safe!!!!

doc"""
***
    prime_decomposition(O::NfMaxOrd,
                        p::Integer,
                        degree_limit::Int = 0,
                        lower_limit::Int = 0) -> Array{Tuple{NfMaxOrdIdl, Int}, 1}

> Returns an array of tuples $(\mathfrak p_i,e_i)$ such that $p \mathcal O$ is the product of
> the $\mathfrak p_i^{e_i}$ and $\mathfrak p_i \neq \mathfrak p_j$ for $i \neq j$.
>
> If `degree_limit` is a nonzero integer $k > 0$, then only those prime ideals
> $\mathfrak p$ with $\deg(\mathfrak p) \leq k$ will be returned.
> Similarly if `\lower_limit` is a nonzero integer $l > 0$, then only those prime ideals
> $\mathfrak p$ with $l \leq \deg(\mathfrak p)$ will be returned.
> Note that in this case it may happen that $p\mathcal O$ is not the product of the
> $\mathfrak p_i^{e_i}$.
"""
function prime_decomposition(O::NfMaxOrd, p::Integer, degree_limit::Int = 0, lower_limit::Int = 0)
  if mod(fmpz(index(O)),p) == 0
    return prime_dec_index(O, p, degree_limit, lower_limit)
  end
  return prime_dec_nonindex(O, p, degree_limit, lower_limit)
end

function prime_dec_nonindex(O::NfMaxOrd, p::Integer, degree_limit::Int = 0, lower_limit::Int = 0)
  K = nf(O)
  f = K.pol
  I = IdealSet(O)
  R = parent(f)
  Zx, x = PolynomialRing(FlintIntegerRing(),"x")
  Zf = Zx(f)
  Zmodpx = PolynomialRing(ResidueRing(FlintIntegerRing(), p, cached=false), "y", cached=false)[1]
  fmodp = Zmodpx(Zf)
  fac = factor(fmodp)
  _fac = Dict{typeof(fmodp), Int}()
  if degree_limit == 0
    degree_limit = degree(K)
  end
  for (k,v) in fac
    if degree(k) <= degree_limit && degree(k) >= lower_limit
      _fac[k] = v
    end
  end
  fac = _fac
  result = Array{Tuple{typeof(I()),Int}}(length(fac))
  k = 1
  t = fmpq_poly()
  b = K()
  #fill!(result,(I(),0))
  for (fi, ei) in fac
    t = parent(f)(lift(Zx,fi))
    b = K(t)
    ideal = I()
    ideal.gen_one = p
    ideal.gen_two = O(b, false)
    ideal.is_prime = 1
    ideal.parent = I
    ideal.splitting_type = ei, degree(fi)
    ideal.norm = ZZ(p)^degree(fi)
    ideal.minimum = ZZ(p)

    # We have to do something to get 2-normal presentation:
    # if ramified or valuation val(b,P) == 1, (p,b)
    # is a P(p)-normal presentation
    # otherwise we need to take p+b
    # I SHOULD CHECK THAT THIS WORKS

    if !((mod(norm(b),(ideal.norm)^2) != 0) || (ei > 1))
      ideal.gen_two = ideal.gen_two + O(p)
    end

    ideal.gens_normal = p
    ideal.gens_weakly_normal = true

    # Find an "anti-uniformizer" in case P is unramified
    # We don't call it anti-unfiformizer anymore

    #if ideal.splitting_type[1] == 1
    #  t = parent(f)(lift(Zx, divexact(fmodp, fi)))
    #  ideal.anti_uniformizer = O(K(t), false)
    #end

    if length(fac) == 1 && ideal.splitting_type[2] == degree(f)
      # Prime number is inert, in particular principal
      ideal.is_principal = 1
      ideal.princ_gen = O(p)
    end
    result[k] =  (ideal, ei)
    k += 1
  end
  return result
end

function prime_dec_index(O::NfMaxOrd, p::Int, degree_limit::Int = 0, lower_limit::Int = 0)
  if degree_limit == 0
    degree_limit = degree(O)
  end

  # Firstly compute the p-radical of O
  Ip = pradical(O, p)
  R = quoringalg(O, Ip, p)
  AA = split(R)

  I = IdealSet(O)
  result = Array{Tuple{typeof(I()),Int}, 1}()
  # We now have all prime ideals, but only their basis matrices
  # We need the ramification indices and a 2-element presentation

  for j in 1:length(AA)
    P = AA[j].ideal
    f = 0

    # First compute the residue degree
    for i in 1:degree(O)
      f = f + valuation(basis_mat(P)[i,i], fmpz(p))
    end

    P.norm = fmpz(p)^f

    if f > degree_limit || f < lower_limit
      continue
    end

    # The following does not work if there is only one prime ideal
    if length(AA) > 1 && (1-1/p)^degree(O) < 0.1
      # Finding the second element might take some time
      @vprint :NfMaxOrd 1 "chances are very low: ~$((1-1/p)^degree(O))"
      # This is rougly Algorithm 6.4 of Belabas' "Topics in comptutational algebraic
      # number theory".

      # Compute Vp = P_1 * ... * P_j-1 * P_j+1 * ... P_g
      if j == 1
        Vp = AA[2].ideal
        k = 3
      else
        Vp = AA[1].ideal;
        k = 2;
      end

      for i in k:length(AA)
        if i == j
          continue
        else
          Vp = intersection(Vp, AA[i].ideal)
        end
      end

      u, v = idempotents(P, Vp)

      x = zero(parent(u))

      if !iszero(mod(norm(u), norm(P)*p))
        x = u
      elseif !iszero(mod(norm(u + p), norm(P)*p))
        x = u + p
      elseif !iszero(mod(norm(u - p), norm(P)*p))
        x = u - p
      else
        for i in 1:degree(O)
          if !iszero(mod(norm(v*basis(P)[i] + u), norm(P)*p))
            x = v*basis(P)[i] + u
          end
        end
      end

      @hassert :NfMaxOrd 1 !iszero(x)
      @hassert :NfMaxOrd 2 O*O(p) + O*x == P
      
      P.gen_one = p
      P.gen_two = x
      P.gens_normal = p
      P.gens_weakly_normal = 1
    else
      _assure_weakly_normal_presentation(P)
      assure_2_normal(P)
    end

    e = Int(valuation(nf(O)(p), P))
    P.splitting_type = e, f
    P.is_prime = 1
    push!(result, (P, e))
  end
  return result
end

function uniformizer(P::NfMaxOrdIdl)
  p = minimum(P)
  if P.gens_normal == p
    return P.gen_two
  else
    if p > 250
      r = 500  # should still have enough elements...
    else
      r = Int(div(p, 2))
    end
    while true
      z = rand(P, r)
      if valuation(z, P) == 1
        break
      end
    end
  end
end

# Belabas p. 40
function anti_uniformizer(P::NfMaxOrdIdl)
  if isdefined(P, :anti_uniformizer)
    return P.anti_uniformizer
  else
    p = minimum(P)
    M = representation_mat(uniformizer(P))
    Mp = MatrixSpace(ResidueRing(FlintZZ, p), rows(M), cols(M))(M)
    p > typemax(Int) && error("Not yet implemented")
    K = kernel(Mp)
    @assert length(K) > 0
    P.anti_uniformizer = elem_in_nf(order(P)(_lift(K[1])))//p
    return P.anti_uniformizer
  end
end

# Don't use the following function. It does not work for index divisors
# TH: Or does it?
function prime_decomposition_type(O::NfMaxOrd, p::Integer)
  if (mod(discriminant(O), p)) != 0 && (mod(fmpz(index(O)), p) != 0)
    K = nf(O)
    f = K.pol
    R = parent(f)
    Zx, x = PolynomialRing(ZZ,"x")
    Zf = Zx(f)
    fmodp = PolynomialRing(ResidueRing(ZZ,p, cached = false), "y", cached = false)[1](Zf)
    fac = factor_shape(fmodp)
    g = sum([ x for x in values(fac)])
    res = Array{Tuple{Int, Int}}(g)
    k = 1
    for (fi, ei) in fac 
      for j in 1:ei
        res[k] = (fi, 1)
        k = k + 1
      end
    end
  else
    lp = prime_decomposition(O, p)
    res = Array{Tuple{Int, Int}}(length(lp))
    for i in 1:length(lp)
      res[i] = (lp[i][1].splitting_type[2], lp[i][1].splitting_type[1])
    end
  end
  return res
end

doc"""
***
    prime_ideals_up_to(O::NfMaxOrd,
                       B::Int;
                       degree_limit::Int = 0) -> Array{NfMaxOrdIdl, 1}

> Computes the prime ideals $\mathcal O$ with norm up to $B$.
> 
> If `degree_limit` is a nonzero integer $k$, then prime ideals $\mathfrak p$
> with $\deg(\mathfrak p) > k$ will be discarded.
"""
function prime_ideals_up_to(O::NfMaxOrd, B::Int;
                            complete::Bool = false,
                            degree_limit::Int = 0)
  p = 1
  r = NfMaxOrdIdl[]
  while p < B
    p = next_prime(p)
    if p > B
      return r
    end
    if !complete
      deg_lim = Int(floor(log(B)/log(p)))
      if degree_limit >0
        deg_lim = min(deg_lim, degree_limit)
      end
    else
      deg_lim = 0
    end
    @vprint :ClassGroup 2 "decomposing $p ... (bound is $B, deg_lim $deg_lim)\n"
    li = prime_decomposition(O, p, deg_lim)
    for P in li
      push!(r, P[1])
    end
  end
  return r
end

doc"""
***
    prime_ideals_over(O::NfMaxOrd,
                       lp::AbstractArray{Int, 1};
                       degree_limit::Int = 0) -> Array{NfMaxOrdIdl, 1}

> Computes the prime ideals $\mathcal O$ over prime numbers in $lp$.
> 
> If `degree_limit` is a nonzero integer $k$, then prime ideals $\mathfrak p$
> with $\deg(\mathfrak p) > k$ will be discarded.
"""
function prime_ideals_over{T <: Union{fmpz, Integer}}(O::NfMaxOrd, lp::AbstractArray{T};
                            degree_limit::Int = 0)
  p = 1
  r = NfMaxOrdIdl[]
  for p in lp
    @vprint :ClassGroup 2 "decomposing $p ... (deg_lim $deg_lim)"
    li = prime_decomposition(O, p, degree_limit)
    for P in li
      push!(r, P[1])
    end
  end
  return r
end


doc"""
***
    prime_ideals_up_to(O::NfMaxOrd,
                       B::Int;
                       complete::Bool = false,
                       degree_limit::Int = 0,
                       F::Function,
                       bad::fmpz)

> Computes the prime ideals $\mathcal O$ with norm up to $B$.
> 
> If `degree_limit` is a nonzero integer $k$, then prime ideals $\mathfrak p$
> with $\deg(\mathfrak p) > k$ will be discarded.
>
> The function $F$ must be a function on prime numbers not dividing `bad` such that
> $F(p) = \deg(\mathfrak p)$ for all prime ideals $\mathfrak p$ lying above $p$.
"""
function prime_ideals_up_to(O::NfMaxOrd, B::Int, F::Function, bad::fmpz = discriminant(O);
                            complete::Bool = false,
                            degree_limit::Int = 0)
  p = 1
  r = NfMaxOrdIdl[]
  while p < B
    p = next_prime(p)
    if p > B
      return r
    end
    if !complete
      deg_lim = flog(fmpz(B), p) # Int(floor(log(B)/log(p)))
      if degree_limit > 0
        deg_lim = min(deg_lim, degree_limit)
      end
    else
      deg_lim = 0
    end
    @vprint :ClassGroup 2 "decomposing $p ... (bound is $B)"
    if mod(bad, p) == 0
      li = prime_decomposition(O, p, deg_lim)
      for P in li
        push!(r, P[1])
      end
    else
      if F(p) <= deg_lim
        li = prime_decomposition(O, p, deg_lim)
        for P in li
          push!(r, P[1])
        end
      end
    end
  end
  return r
end

################################################################################
#
#  Coprime
#
################################################################################
function coprime_base(A::Array{NfMaxOrdIdl, 1}, p::fmpz)
  Ap = [gcd(x, p) for x = A if minimum(x) % p == 0]
  return Hecke.coprime_base_steel(Ap)
end

doc"""
***
    coprime_base(A::Array{NfMaxOrdIdl, 1}) -> Array{NfMaxOrdIdl, 1}
    coprime_base(A::Array{NfOrdElem{NfMaxOrd}, 1}) -> Array{NfMaxOrdIdl, 1}
> A coprime base for the (principal) ideals in $A$, ie. the returned array
> generated multiplicatively the same ideals as the input and are pairwise 
> coprime.
"""
function coprime_base(A::Array{NfMaxOrdIdl, 1})
  a = collect(Set(map(minimum, A)))
  a = coprime_base(a)
  C = Array{NfMaxOrdIdl, 1}()

  for p = a
    cp = coprime_base(A, p)
    append!(C, cp)
  end
  return C
end

function coprime_base(A::Array{NfOrdElem{NfMaxOrd}, 1})
  O = parent(A[1])
  return coprime_base([ideal(O, x) for x = A])
end

function integral_split(A::NfMaxOrdIdl)
  return A, ideal(Order(A), fmpz(1))
end

################################################################################
#
#  Division
#
################################################################################

# We need to fix the two normal presentation of the trivial ideal
doc"""
***
    divexact(A::NfMaxOrdIdl, y::fmpz) -> NfMaxOrdIdl

> Returns $A/y$ assuming that $A/y$ is again an integral ideal.
"""
function divexact(A::NfMaxOrdIdl, y::fmpz)
#  if has_2_elem(A)
#    z = ideal(order(A), divexact(A.gen_one, y), divexact(A.gen_two, y))
#    if has_basis_mat(A)
#      z.basis_mat = divexact(A.basis_mat, y)
#    end
#  elseif has_basis_mat(A)
  if norm(order(A)(y)) == norm(A)
    return ideal(order(A), one(FlintZZ), order(A)(1))
  else
    m = basis_mat(A)
    z = ideal(order(A), divexact(m, y))
    _assure_weakly_normal_presentation(z)
    assure_2_normal(z)
    return z
  end
end

doc"""
***
    divexact(A::NfMaxOrdIdl, B::NfMaxOrdIdl) -> NfMaxOrdIdl

> Returns $AB^{-1}$ assuming that $AB^{-1}$ is again an integral ideal.
"""
function divexact(A::NfMaxOrdIdl, B::NfMaxOrdIdl)
  # It is assumed that B divides A, that is, A \subseteq B
  t_prod = 0.0
  t_simpl = 0.0
  t_b_mat = 0.0
  t_2_elem_weak = 0.0
  t_2_elem = 0.0

  if norm(A) == norm(B)
    return ideal(order(A), one(FlintZZ), order(A)(1))
  else
    t_prod += @elapsed I = A*inv(B)
    t_simpl += @elapsed simplify_exact(I)
    #t_b_mat += @elapsed B = basis_mat(I)
    I.den != 1 && error("Division not exact")
    #I = ideal(order(A), B.num)
    #t_2_elem_weak += @elapsed _assure_weakly_normal_presentation(I)
    #t_2_elem += @elapsed assure_2_normal(I)
    
    #println("  computation for product: $t_prod")
    #println("  simplification         : $t_simpl")
    #println("  basis matrix           : $t_b_mat")
    #println("  2 weak presentation    : $t_2_elem_weak")
    #println("  2 elem presentation    : $t_2_elem")

    return I.num

  end
end

################################################################################
#
#  Facotrization into prime ideals
#
################################################################################
#TODO: factoring type??? (with unit)
doc"""
***
    factor(A::NfMaxOrdIdl) -> Dict{NfMaxOrdIdl, Int}

> Computes the prime ideal factorization $A$ as a dictionary, the keys being
> the prime ideal divisors:
> If `lp = factor_dict(A)`, then `keys(lp)` are the prime ideal divisors of A
> and `lp[P]` is the `P`-adic valuation of `A` for all `P` in `keys(lp)`.
"""
factor(A::NfMaxOrdIdl) = factor_dict(A)

function factor_dict(A::NfMaxOrdIdl)
  ## this should be fixed
  lf = factor(minimum(A))
  lF = Dict{NfMaxOrdIdl, Int}()
  n = norm(A)
  O = order(A)
  for (i, (p, v)) in enumerate(lf)
    try
      p = Int(p)
    catch
      error("Prime divisor lying over prime > 2^63. Too large.")
    end
    lP = prime_decomposition(O, p)
    for P in lP
      v = valuation(A, P[1])
      if v != 0
        lF[P[1]] = v
        n = n//norm(P[1])^v
      end
      if n == 1 
        return lF
      end
    end
  end
  return lF
end

################################################################################
#
#  Functions for index divisor splitting
#
################################################################################

type quoringalg <: Ring
  base_order::NfMaxOrd
  ideal::NfMaxOrdIdl
  prime::Int
  basis::Array{NfOrdElem, 1}

  function quoringalg(O::NfMaxOrd, I::NfMaxOrdIdl, p::Int)
    z = new()
    z.base_order = O
    z.ideal = I
    z.prime = p

    # compute a basis
    Amodp = MatrixSpace(ResidueRing(ZZ, p), degree(O), degree(O))(basis_mat(I))
    Amodp = vcat(Amodp, MatrixSpace(ResidueRing(ZZ, p), 1, degree(O))())
    Amodp[1,1] = 1
    Amodp = sub(Amodp, 1:degree(O), 1:degree(O))

    # I think rref can/should also return the rank
    B = rref(Amodp)
    r = rank(B)
    C = zero(MatrixSpace(ResidueRing(ZZ, p), degree(O)-r, degree(O)))
    BB = Array{NfOrdElem}(degree(O) - r)
    pivots = Array{Int}(0)
#    # get he pivots of B
    for i in 1:r
      for j in 1:degree(O)
        if !iszero(B[i,j])
          push!(pivots, j)
          break
        end
      end
    end
    i = 1
    k = 1
    while i <= degree(O)-r
      for j in k:degree(O)
        if !in(j, pivots)
          BB[i] = basis(O)[j]
          C[i,j] = 1
          k = j + 1
          i = i + 1
          break
        end
      end
    end
    insert!(BB, 1, basis(O)[1])
    z.basis = BB
    return z
  end
end

type quoelem
  parent::quoringalg
  elem::NfOrdElem
  coord::Array{fmpz, 1}

  function quoelem(R::quoringalg, x::NfOrdElem)
    z = new()
    z.parent = R
    z.elem = x
    
    return z
  end
end
    
function _kernel_of_frobenius(R::quoringalg)
  O = R.base_order
  BB = R.basis
  p = R.prime
  C = zero(MatrixSpace(ResidueRing(ZZ, R.prime), length(BB)+1, degree(O)))
  D = zero(MatrixSpace(ResidueRing(ZZ, R.prime), length(BB), degree(O)))
  for i in 1:length(BB)
    A = elem_in_basis(mod(BB[i]^p - BB[i], R.ideal))
    for j in 1:degree(O)
      D[i,j] = A[j]
    end
  end

  DD = NfOrdElem[ dot(BB, _lift(r)) for r in kernel(D) ]

  return [ quoelem(R, r) for r in DD ]
end

function _lift(T::Array{GenRes{fmpz}, 1})
  return [ z.data for z in T ]
end

function *(x::quoelem, y::quoelem)
  z = mod(x.elem * y.elem, x.parent.ideal)
  return quoelem(x.parent, z)
end

function ^(x::quoelem, y::Int)
  z = mod(x.elem^y, x.parent.ideal)
  return quoelem(x.parent, z)
end

function ==(x::quoelem, y::quoelem)
  z = mod(x.elem - y.elem, x.parent.ideal)
  return zero(parent(z)) == z
end

function minpoly(x::quoelem)
  O = x.parent.base_order
  p = x.parent.prime

  A = MatrixSpace(ResidueRing(ZZ, p), 0, degree(O))()
  B = MatrixSpace(ResidueRing(ZZ, p), 1, degree(O))()

  for i in 0:degree(O)
    ar =  elem_in_basis( (x^i).elem)
    for j in 1:degree(O)
      B[1, j] = ar[j]
    end
    A = vcat(A, B)
    K = kernel(A)
    if length(K)>0
      @assert length(K)==1
      f = PolynomialRing(ResidueRing(ZZ, p), "x")[1](K[1])
      return f
    end
  end
  error("cannot find minpoly")
end

function split(R::quoringalg)
  if length(R.basis) == 1
    return [ R ]
  end
  K = _kernel_of_frobenius(R)
  O = R.base_order
  p = R.prime

  k = length(K)

  if k == 1
    # the algebra is a field over F_p
    # the ideal Ip is a prime ideal!
    return [ R ]
  end

  maxit = 1 

  while true
    maxit = maxit + 1
    r = rand(0:p-1, length(K))

    x = quoelem(R, dot([ x.elem for x in K], r))

    if mod((x^p).elem, R.ideal) != mod(x.elem, R.ideal)
      #println("element^p: $(mod((x^p).elem, R.ideal))")
      #println("element: $(mod(x.elem, R.ideal))")
      #println(R.ideal.basis_mat)
      #println(K)
      error("Strange")
    end

    f = minpoly(x)


    if degree(f) < 2 
      continue
    end
    @assert  issquarefree(f)

#    # By theory, all factors should have degree 1 # exploit this if p is small!
    fac = factor(f)
    F = first(keys(fac.fac))
    @assert length(fac) == degree(f)
    H = divexact(f,F)
    E, U, V = gcdx(F, H)
    @assert E == 1
    H = U*F;
    idem = O(coeff(H,0).data)
    for i in 1:degree(H)
      idem = idem + coeff(H,i).data*x.elem^i
    end

    I1 = R.ideal + ideal(O, idem)
    I2 = R.ideal + ideal(O, O(1)-idem)

    return vcat(split(quoringalg(O, I1, p)), split(quoringalg(O, I2, p)))
    break
  end
end



doc"""
*
  extended_euclid(A::NfMaxOrdIdl, B::NfMaxOrdIdl) -> (NfOrdElem{NfMaxOrd},NfOrdElem{NfMaxOrd})

> Returns elements $a \in A$ and $b \in B$ such that $a + b = 1$.
"""
function extended_euclid(A::NfMaxOrdIdl, B::NfMaxOrdIdl)
  @assert order(A) == order(B)
  O = order(A)
  n = degree(O)
  A_mat = hnf(basis_mat(A))
  B_mat = hnf(basis_mat(B))
  @hassert :NfMaxOrd 2 size(A_mat) == (n,n)
  @hassert :NfMaxOrd 2 size(B_mat) == (n,n)
  C = [ A_mat ; B_mat ]
  H, T = hnf_with_transform(C)
  @hassert :NfMaxOrd 2 submat(H,n+1,1,n,n) == 0
  H = submat(H,1,1,n,n)
  H != 1 && error("A and B not coprime")
  X = MatrixSpace(ZZ,1,n)()
  for i in 1:n
    X[1,i] = T[1,i]
  end
  coeffs = X*A_mat
  a = O(vec(Array(coeffs)))
  b = 1 - a
  @hassert :NfMaxOrd 2 a in A
  @hassert :NfMaxOrd 2 b in B
  return a, b
end


function trace_matrix(A::NfMaxOrdIdl)
  g = trace_matrix(order(A))
  b = basis_mat(A)
#  mul!(b, b, g)   #b*g*b' is what we want.
#                  #g should not be changed? b is a copy.
#  mul!(b, b, b')  #TODO: find a spare tmp-mat and use transpose
  return b*g*b'
end

function random_init(I::AbstractArray{NfMaxOrdIdl, 1}; reduce::Bool = true)
  J = collect(I)
  for i=1:length(J)
    a = rand(1:length(J))
    b = rand(1:length(J))
    if reduce && isodd(rand(1:2))
      J[a] = reduce_ideal(J[a]*inv(J[b]))
    else
      J[a] *= J[b]
      if reduce
        J[a] = reduce_ideal(J[a])
      end
    end
  end
  return J
end  

function random_get(J::Array{NfMaxOrdIdl, 1}; reduce::Bool = true)
  a = rand(1:length(J))
  I = J[a]
  b = rand(1:length(J))
  if reduce && isodd(rand(1:2))
    J[a] = reduce_ideal(J[a]*inv(J[b]))
  else
    J[a] *= J[b]
    if reduce
      J[a] = reduce_ideal(J[a])
    end
  end
  return I
end

################################################################################
#
#  Conversion to Magma
#
################################################################################
function toMagma(f::IOStream, clg::NfMaxOrdIdl, order::String = "M")
  print(f, "ideal<$(order)| ", clg.gen_one, ", ",
                    elem_in_nf(clg.gen_two), ">")
end

function toMagma(s::String, c::NfMaxOrdIdl, order::String = "M")
  f = open(s, "w")
  toMagma(f, c, order)
  close(f)
end
<|MERGE_RESOLUTION|>--- conflicted
+++ resolved
@@ -1237,15 +1237,8 @@
 > such that $A$ is contained in $\mathfrak p^i$.
 """
 function valuation(A::NfMaxOrdIdl, p::NfMaxOrdIdl)
-<<<<<<< HEAD
-  if has_2_elem(A) 
-    return min(valuation(A.gen_one, p), valuation(elem_in_nf(A.gen_two), p))
-  end
-  error("not implemented yet")
-=======
   _assure_weakly_normal_presentation(A) 
   return min(valuation(A.gen_one, p), valuation(elem_in_nf(A.gen_two), p))
->>>>>>> 41209300
 end
 
 ################################################################################
