--- conflicted
+++ resolved
@@ -77,16 +77,12 @@
   return lattice(V,B)
 end
 
-<<<<<<< HEAD
-
 function rescale(G::ZLat, r)
   B = basis_matrix(G)
   gram_space = gram_matrix(G.space)
   Vr = quadratic_space(QQ, r*gram_space)
   return lattice(Vr, B)
 end
-=======
->>>>>>> 95132c47
 ################################################################################
 #
 #  Gram matrix
@@ -665,61 +661,6 @@
 
 ################################################################################
 #
-<<<<<<< HEAD
-#  Rational equivalent
-#
-################################################################################
-
-@doc Markdown.doc"""
-    isrationally_equivalent(L::ZLat, M::ZLat, p) -> Bool
-
-Returns whether the rational spans of $L$ and $M$ are equivalent over the
-completion at $p$.
-"""
-function isrationally_equivalent(L::ZLat, M::ZLat, p)
-  return isequivalent(rational_span(L), rational_span(M), p)
-end
-
-@doc Markdown.doc"""
-    isrationally_equivalent(L::ZLat, M::ZLat)-> Bool
-
-Returns whether the rational spans of $L$ and $M$ are equivalent.
-"""
-function isrationally_equivalent(L::ZLat, M::ZLat)
-  return isequivalent(rational_span(L), rational_span(M))
-end
-
-################################################################################
-#
-#  Definiteness
-#
-################################################################################
-
-@doc Markdown.doc"""
-    ispositive_definite(L::ZLat) -> Bool
-
-Returns whether the rational span of $L$ is positive definite.
-"""
-ispositive_definite(L::ZLat) = ispositive_definite(rational_span(L))
-
-@doc Markdown.doc"""
-    isnegative_definite(L::ZLat) -> Bool
-
-Returns whether the rational span of $L$ is negative definite.
-"""
-isnegative_definite(L::ZLat) = isnegative_definite(rational_span(L))
-
-@doc Markdown.doc"""
-    isdefinite(L::ZLat) -> Bool
-
-Returns whether the rational span of $L$ is definite.
-"""
-isdefinite(L::ZLat) = isdefinite(rational_span(L))
-
-################################################################################
-#
-=======
->>>>>>> 95132c47
 #  Scalar multiplication
 #
 ################################################################################
@@ -759,7 +700,6 @@
   B1 = basis_matrix(L1)
   B2 = basis_matrix(L2)
   return hnf(FakeFmpqMat(B1)) == hnf(FakeFmpqMat(B2))
-<<<<<<< HEAD
 end
 
 @doc Markdown.doc"""
@@ -802,6 +742,4 @@
   # confirm result
   @hassert genus(s1,p)==genus(s2,p)
   return S
-=======
->>>>>>> 95132c47
 end