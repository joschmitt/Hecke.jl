--- conflicted
+++ resolved
@@ -1350,7 +1350,6 @@
   @assert K == nf(order(I))
   k = domain(m)
   zk = maximal_order(k)
-<<<<<<< HEAD
   if I.is_principal == 1
     if isdefined(I, :princ_gen)
       return ideal(zk, zk(norm(m, (I.princ_gen).elem_in_nf)))
@@ -1360,12 +1359,9 @@
     end
   end
   assure_2_normal(I)
-  return ideal(zk, I.gen_one^div(degree(K), degree(k)), zk(norm(m, I.gen_two.elem_in_nf)))
-=======
   J = ideal(zk, I.gen_one^div(degree(K), degree(k)), zk(norm(m, I.gen_two.elem_in_nf)))
   J.gens_normal = I.gens_normal
   return J
->>>>>>> d126d1c6
 end
 
 function norm(m::T, I::NfOrdFracIdl) where T <: Map{AnticNumberField, AnticNumberField}
