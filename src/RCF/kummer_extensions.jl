--- conflicted
+++ resolved
@@ -193,17 +193,11 @@
   for j = 1:length(K.gen)
     ord_genj = Int(order(K.AutG[j]))
     ex = div(norm(p)-1, ord_genj)
-<<<<<<< HEAD
-    mu = image(_mF, K.gen[j], K.n)^ex
-    #mu = mF(K.gen[j])^ex  # can throw bad prime!
-    #@assert z1 == mu
-=======
     if isdefined(K, :gen_mod_nth_power)
-      mu = mF(K.gen_mod_nth_power[j])^ex
+      mu = image(mF, K.gen_mod_nth_power[j])^ex
     else
-      mu = mF(K.gen[j])^ex  # can throw bad prime!
-    end
->>>>>>> 04c7054c
+      mu = image(mF, K.gen[j], K.n)^ex  # can throw bad prime!
+    end
     i = 0
     z_pj = z_p^divexact(K.n, ord_genj)
     while !isone(mu)
@@ -236,7 +230,7 @@
 
   F, mF = ResidueFieldSmall(Zk, p)
   mF = extend_easy(mF, number_field(Zk))
-  z_p = mF(Zk(K.zeta))^(K.n-1)
+  z_p = mF(K.zeta)^(K.n-1)
 
   # K = k(sqrt[n_i](gen[i]) for i=1:length(gen)), an automorphism will be
   # K[i] -> zeta^divexact(n, n_i) * ? K[i]
@@ -246,14 +240,14 @@
   gens = Vector{fq_nmod}(undef, length(K.gen))
   for i = 1:length(K.gen)
     if isdefined(K, :eval_mod_nth)
-      gens[i] = mF(K.eval_mod_nth[i])^ex
+      gens[i] = image(mF, K.eval_mod_nth[i])^ex
       if iszero(gens[i])
         throw(BadPrime(p))
       end
     elseif isdefined(K, :gen_mod_nth_power)
-      gens[i] = mF(K.gen_mod_nth_power[i])^ex
+      gens[i] = image(mF, K.gen_mod_nth_power[i])^ex
     else
-      gens[i] = mF(K.gen[i])^ex  # can throw bad prime!
+      gens[i] = image(mF, K.gen[i], K.n)^ex  # can throw bad prime!
     end
   end
   
@@ -295,11 +289,11 @@
   # Frob(sqrt[n](a), p) = sqrt[n](a)^N(p) (mod p) = zeta^r sqrt[n](a)
   # sqrt[n](a)^N(p) = a^(N(p)-1 / n) = zeta^r mod p
 
-  z_p = inv(mF(Zk(K.zeta)))
+  z_p = inv(mF(K.zeta))
   @assert norm(p) % K.n == 1
   ex = div(norm(p)-1, K.n)
 
-  mu = mF(g)^ex  # can throw bad prime!
+  mu = image(mF, g, K.n)^ex  # can throw bad prime!
   i = 0
   while true
     if isone(mu)
