--- conflicted
+++ resolved
@@ -1253,7 +1253,37 @@
   return primsplit!(g)
 end
 
-<<<<<<< HEAD
+immutable PolyCoeffs{T <: PolyElem} 
+  f::T
+end  
+
+function coefficients(f::PolyElem)
+  return PolyCoeffs(f)
+end
+
+function Base.start(a::PolyCoeffs)
+  return 0
+end
+
+function Base.next(a::PolyCoeffs, b::Int)
+  return coeff(a.f, b), b+1
+end
+
+function Base.done(a::PolyCoeffs, b::Int)
+  return b > degree(a.f)
+end
+
+function Base.length(a::PolyCoeffs)
+  return length(a.f)
+end
+
+function Base.endof(a::PolyCoeffs)
+  return degree(a.f)
+end
+
+function Base.getindex(a::PolyCoeffs, i::Int)
+  return coeff(a.f, i)
+end
 
 
 doc"""
@@ -1371,36 +1401,3 @@
   return res
 end
 
-=======
-immutable PolyCoeffs{T <: PolyElem} 
-  f::T
-end  
-
-function coefficients(f::PolyElem)
-  return PolyCoeffs(f)
-end
-
-function Base.start(a::PolyCoeffs)
-  return 0
-end
-
-function Base.next(a::PolyCoeffs, b::Int)
-  return coeff(a.f, b), b+1
-end
-
-function Base.done(a::PolyCoeffs, b::Int)
-  return b > degree(a.f)
-end
-
-function Base.length(a::PolyCoeffs)
-  return length(a.f)
-end
-
-function Base.endof(a::PolyCoeffs)
-  return degree(a.f)
-end
-
-function Base.getindex(a::PolyCoeffs, i::Int)
-  return coeff(a.f, i)
-end
->>>>>>> 9c953017
